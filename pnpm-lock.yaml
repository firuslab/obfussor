lockfileVersion: '9.0'

settings:
  autoInstallPeers: true
  excludeLinksFromLockfile: false

importers:

  .:
    dependencies:
      '@codemirror/commands':
        specifier: ^6.10.0
        version: 6.10.0
      '@codemirror/lang-cpp':
        specifier: ^6.0.3
        version: 6.0.3
      '@codemirror/language':
        specifier: ^6.11.3
        version: 6.11.3
      '@codemirror/state':
        specifier: ^6.5.2
        version: 6.5.2
      '@codemirror/theme-one-dark':
        specifier: ^6.1.3
        version: 6.1.3
      '@codemirror/view':
        specifier: ^6.38.8
        version: 6.38.8
      '@tauri-apps/api':
        specifier: ^2
        version: 2.9.0
      '@tauri-apps/plugin-dialog':
        specifier: ~2.4.2
        version: 2.4.2
      '@tauri-apps/plugin-opener':
        specifier: ^2
        version: 2.5.2
      codemirror:
        specifier: ^6.0.2
        version: 6.0.2
    devDependencies:
      '@sveltejs/adapter-static':
        specifier: ^3.0.6
<<<<<<< HEAD
        version: 3.0.10(@sveltejs/kit@2.48.4(@sveltejs/vite-plugin-svelte@5.1.1(svelte@5.43.14)(vite@6.4.1))(svelte@5.43.14)(vite@6.4.1))
      '@sveltejs/kit':
        specifier: ^2.48.4
        version: 2.48.4(@sveltejs/vite-plugin-svelte@5.1.1(svelte@5.43.14)(vite@6.4.1))(svelte@5.43.14)(vite@6.4.1)
=======
        version: 3.0.10(@sveltejs/kit@2.49.0(@sveltejs/vite-plugin-svelte@5.1.1(svelte@5.43.5)(vite@6.4.1))(svelte@5.43.5)(vite@6.4.1))
      '@sveltejs/kit':
        specifier: ^2.49.0
        version: 2.49.0(@sveltejs/vite-plugin-svelte@5.1.1(svelte@5.43.5)(vite@6.4.1))(svelte@5.43.5)(vite@6.4.1)
>>>>>>> 9ebc0acd
      '@sveltejs/vite-plugin-svelte':
        specifier: ^5.0.0
        version: 5.1.1(svelte@5.43.14)(vite@6.4.1)
      '@tauri-apps/cli':
        specifier: ^2
        version: 2.9.4
      svelte:
        specifier: ^5.43.14
        version: 5.43.14
      svelte-check:
        specifier: ^4.0.0
        version: 4.3.3(picomatch@4.0.3)(svelte@5.43.14)(typescript@5.6.3)
      typescript:
        specifier: ~5.6.2
        version: 5.6.3
      vite:
        specifier: ^6.4.1
        version: 6.4.1

packages:

  '@codemirror/autocomplete@6.19.0':
    resolution: {integrity: sha512-61Hfv3cF07XvUxNeC3E7jhG8XNi1Yom1G0lRC936oLnlF+jrbrv8rc/J98XlYzcsAoTVupfsf5fLej1aI8kyIg==}

  '@codemirror/commands@6.10.0':
    resolution: {integrity: sha512-2xUIc5mHXQzT16JnyOFkh8PvfeXuIut3pslWGfsGOhxP/lpgRm9HOl/mpzLErgt5mXDovqA0d11P21gofRLb9w==}

  '@codemirror/lang-cpp@6.0.3':
    resolution: {integrity: sha512-URM26M3vunFFn9/sm6rzqrBzDgfWuDixp85uTY49wKudToc2jTHUrKIGGKs+QWND+YLofNNZpxcNGRynFJfvgA==}

  '@codemirror/language@6.11.3':
    resolution: {integrity: sha512-9HBM2XnwDj7fnu0551HkGdrUrrqmYq/WC5iv6nbY2WdicXdGbhR/gfbZOH73Aqj4351alY1+aoG9rCNfiwS1RA==}

  '@codemirror/lint@6.9.0':
    resolution: {integrity: sha512-wZxW+9XDytH3SKvS8cQzMyQCaaazH8XL1EMHleHe00wVzsv7NBQKVW2yzEHrRhmM7ZOhVdItPbvlRBvMp9ej7A==}

  '@codemirror/search@6.5.11':
    resolution: {integrity: sha512-KmWepDE6jUdL6n8cAAqIpRmLPBZ5ZKnicE8oGU/s3QrAVID+0VhLFrzUucVKHG5035/BSykhExDL/Xm7dHthiA==}

  '@codemirror/state@6.5.2':
    resolution: {integrity: sha512-FVqsPqtPWKVVL3dPSxy8wEF/ymIEuVzF1PK3VbUgrxXpJUSHQWWZz4JMToquRxnkw+36LTamCZG2iua2Ptq0fA==}

  '@codemirror/theme-one-dark@6.1.3':
    resolution: {integrity: sha512-NzBdIvEJmx6fjeremiGp3t/okrLPYT0d9orIc7AFun8oZcRk58aejkqhv6spnz4MLAevrKNPMQYXEWMg4s+sKA==}

  '@codemirror/view@6.38.8':
    resolution: {integrity: sha512-XcE9fcnkHCbWkjeKyi0lllwXmBLtyYb5dt89dJyx23I9+LSh5vZDIuk7OLG4VM1lgrXZQcY6cxyZyk5WVPRv/A==}

  '@esbuild/aix-ppc64@0.25.11':
    resolution: {integrity: sha512-Xt1dOL13m8u0WE8iplx9Ibbm+hFAO0GsU2P34UNoDGvZYkY8ifSiy6Zuc1lYxfG7svWE2fzqCUmFp5HCn51gJg==}
    engines: {node: '>=18'}
    cpu: [ppc64]
    os: [aix]

  '@esbuild/android-arm64@0.25.11':
    resolution: {integrity: sha512-9slpyFBc4FPPz48+f6jyiXOx/Y4v34TUeDDXJpZqAWQn/08lKGeD8aDp9TMn9jDz2CiEuHwfhRmGBvpnd/PWIQ==}
    engines: {node: '>=18'}
    cpu: [arm64]
    os: [android]

  '@esbuild/android-arm@0.25.11':
    resolution: {integrity: sha512-uoa7dU+Dt3HYsethkJ1k6Z9YdcHjTrSb5NUy66ZfZaSV8hEYGD5ZHbEMXnqLFlbBflLsl89Zke7CAdDJ4JI+Gg==}
    engines: {node: '>=18'}
    cpu: [arm]
    os: [android]

  '@esbuild/android-x64@0.25.11':
    resolution: {integrity: sha512-Sgiab4xBjPU1QoPEIqS3Xx+R2lezu0LKIEcYe6pftr56PqPygbB7+szVnzoShbx64MUupqoE0KyRlN7gezbl8g==}
    engines: {node: '>=18'}
    cpu: [x64]
    os: [android]

  '@esbuild/darwin-arm64@0.25.11':
    resolution: {integrity: sha512-VekY0PBCukppoQrycFxUqkCojnTQhdec0vevUL/EDOCnXd9LKWqD/bHwMPzigIJXPhC59Vd1WFIL57SKs2mg4w==}
    engines: {node: '>=18'}
    cpu: [arm64]
    os: [darwin]

  '@esbuild/darwin-x64@0.25.11':
    resolution: {integrity: sha512-+hfp3yfBalNEpTGp9loYgbknjR695HkqtY3d3/JjSRUyPg/xd6q+mQqIb5qdywnDxRZykIHs3axEqU6l1+oWEQ==}
    engines: {node: '>=18'}
    cpu: [x64]
    os: [darwin]

  '@esbuild/freebsd-arm64@0.25.11':
    resolution: {integrity: sha512-CmKjrnayyTJF2eVuO//uSjl/K3KsMIeYeyN7FyDBjsR3lnSJHaXlVoAK8DZa7lXWChbuOk7NjAc7ygAwrnPBhA==}
    engines: {node: '>=18'}
    cpu: [arm64]
    os: [freebsd]

  '@esbuild/freebsd-x64@0.25.11':
    resolution: {integrity: sha512-Dyq+5oscTJvMaYPvW3x3FLpi2+gSZTCE/1ffdwuM6G1ARang/mb3jvjxs0mw6n3Lsw84ocfo9CrNMqc5lTfGOw==}
    engines: {node: '>=18'}
    cpu: [x64]
    os: [freebsd]

  '@esbuild/linux-arm64@0.25.11':
    resolution: {integrity: sha512-Qr8AzcplUhGvdyUF08A1kHU3Vr2O88xxP0Tm8GcdVOUm25XYcMPp2YqSVHbLuXzYQMf9Bh/iKx7YPqECs6ffLA==}
    engines: {node: '>=18'}
    cpu: [arm64]
    os: [linux]

  '@esbuild/linux-arm@0.25.11':
    resolution: {integrity: sha512-TBMv6B4kCfrGJ8cUPo7vd6NECZH/8hPpBHHlYI3qzoYFvWu2AdTvZNuU/7hsbKWqu/COU7NIK12dHAAqBLLXgw==}
    engines: {node: '>=18'}
    cpu: [arm]
    os: [linux]

  '@esbuild/linux-ia32@0.25.11':
    resolution: {integrity: sha512-TmnJg8BMGPehs5JKrCLqyWTVAvielc615jbkOirATQvWWB1NMXY77oLMzsUjRLa0+ngecEmDGqt5jiDC6bfvOw==}
    engines: {node: '>=18'}
    cpu: [ia32]
    os: [linux]

  '@esbuild/linux-loong64@0.25.11':
    resolution: {integrity: sha512-DIGXL2+gvDaXlaq8xruNXUJdT5tF+SBbJQKbWy/0J7OhU8gOHOzKmGIlfTTl6nHaCOoipxQbuJi7O++ldrxgMw==}
    engines: {node: '>=18'}
    cpu: [loong64]
    os: [linux]

  '@esbuild/linux-mips64el@0.25.11':
    resolution: {integrity: sha512-Osx1nALUJu4pU43o9OyjSCXokFkFbyzjXb6VhGIJZQ5JZi8ylCQ9/LFagolPsHtgw6himDSyb5ETSfmp4rpiKQ==}
    engines: {node: '>=18'}
    cpu: [mips64el]
    os: [linux]

  '@esbuild/linux-ppc64@0.25.11':
    resolution: {integrity: sha512-nbLFgsQQEsBa8XSgSTSlrnBSrpoWh7ioFDUmwo158gIm5NNP+17IYmNWzaIzWmgCxq56vfr34xGkOcZ7jX6CPw==}
    engines: {node: '>=18'}
    cpu: [ppc64]
    os: [linux]

  '@esbuild/linux-riscv64@0.25.11':
    resolution: {integrity: sha512-HfyAmqZi9uBAbgKYP1yGuI7tSREXwIb438q0nqvlpxAOs3XnZ8RsisRfmVsgV486NdjD7Mw2UrFSw51lzUk1ww==}
    engines: {node: '>=18'}
    cpu: [riscv64]
    os: [linux]

  '@esbuild/linux-s390x@0.25.11':
    resolution: {integrity: sha512-HjLqVgSSYnVXRisyfmzsH6mXqyvj0SA7pG5g+9W7ESgwA70AXYNpfKBqh1KbTxmQVaYxpzA/SvlB9oclGPbApw==}
    engines: {node: '>=18'}
    cpu: [s390x]
    os: [linux]

  '@esbuild/linux-x64@0.25.11':
    resolution: {integrity: sha512-HSFAT4+WYjIhrHxKBwGmOOSpphjYkcswF449j6EjsjbinTZbp8PJtjsVK1XFJStdzXdy/jaddAep2FGY+wyFAQ==}
    engines: {node: '>=18'}
    cpu: [x64]
    os: [linux]

  '@esbuild/netbsd-arm64@0.25.11':
    resolution: {integrity: sha512-hr9Oxj1Fa4r04dNpWr3P8QKVVsjQhqrMSUzZzf+LZcYjZNqhA3IAfPQdEh1FLVUJSiu6sgAwp3OmwBfbFgG2Xg==}
    engines: {node: '>=18'}
    cpu: [arm64]
    os: [netbsd]

  '@esbuild/netbsd-x64@0.25.11':
    resolution: {integrity: sha512-u7tKA+qbzBydyj0vgpu+5h5AeudxOAGncb8N6C9Kh1N4n7wU1Xw1JDApsRjpShRpXRQlJLb9wY28ELpwdPcZ7A==}
    engines: {node: '>=18'}
    cpu: [x64]
    os: [netbsd]

  '@esbuild/openbsd-arm64@0.25.11':
    resolution: {integrity: sha512-Qq6YHhayieor3DxFOoYM1q0q1uMFYb7cSpLD2qzDSvK1NAvqFi8Xgivv0cFC6J+hWVw2teCYltyy9/m/14ryHg==}
    engines: {node: '>=18'}
    cpu: [arm64]
    os: [openbsd]

  '@esbuild/openbsd-x64@0.25.11':
    resolution: {integrity: sha512-CN+7c++kkbrckTOz5hrehxWN7uIhFFlmS/hqziSFVWpAzpWrQoAG4chH+nN3Be+Kzv/uuo7zhX716x3Sn2Jduw==}
    engines: {node: '>=18'}
    cpu: [x64]
    os: [openbsd]

  '@esbuild/openharmony-arm64@0.25.11':
    resolution: {integrity: sha512-rOREuNIQgaiR+9QuNkbkxubbp8MSO9rONmwP5nKncnWJ9v5jQ4JxFnLu4zDSRPf3x4u+2VN4pM4RdyIzDty/wQ==}
    engines: {node: '>=18'}
    cpu: [arm64]
    os: [openharmony]

  '@esbuild/sunos-x64@0.25.11':
    resolution: {integrity: sha512-nq2xdYaWxyg9DcIyXkZhcYulC6pQ2FuCgem3LI92IwMgIZ69KHeY8T4Y88pcwoLIjbed8n36CyKoYRDygNSGhA==}
    engines: {node: '>=18'}
    cpu: [x64]
    os: [sunos]

  '@esbuild/win32-arm64@0.25.11':
    resolution: {integrity: sha512-3XxECOWJq1qMZ3MN8srCJ/QfoLpL+VaxD/WfNRm1O3B4+AZ/BnLVgFbUV3eiRYDMXetciH16dwPbbHqwe1uU0Q==}
    engines: {node: '>=18'}
    cpu: [arm64]
    os: [win32]

  '@esbuild/win32-ia32@0.25.11':
    resolution: {integrity: sha512-3ukss6gb9XZ8TlRyJlgLn17ecsK4NSQTmdIXRASVsiS2sQ6zPPZklNJT5GR5tE/MUarymmy8kCEf5xPCNCqVOA==}
    engines: {node: '>=18'}
    cpu: [ia32]
    os: [win32]

  '@esbuild/win32-x64@0.25.11':
    resolution: {integrity: sha512-D7Hpz6A2L4hzsRpPaCYkQnGOotdUpDzSGRIv9I+1ITdHROSFUWW95ZPZWQmGka1Fg7W3zFJowyn9WGwMJ0+KPA==}
    engines: {node: '>=18'}
    cpu: [x64]
    os: [win32]

  '@jridgewell/gen-mapping@0.3.13':
    resolution: {integrity: sha512-2kkt/7niJ6MgEPxF0bYdQ6etZaA+fQvDcLKckhy1yIQOzaoKjBBjSj63/aLVjYE3qhRt5dvM+uUyfCg6UKCBbA==}

  '@jridgewell/remapping@2.3.5':
    resolution: {integrity: sha512-LI9u/+laYG4Ds1TDKSJW2YPrIlcVYOwi2fUC6xB43lueCjgxV4lffOCZCtYFiH6TNOX+tQKXx97T4IKHbhyHEQ==}

  '@jridgewell/resolve-uri@3.1.2':
    resolution: {integrity: sha512-bRISgCIjP20/tbWSPWMEi54QVPRZExkuD9lJL+UIxUKtwVJA8wW1Trb1jMs1RFXo1CBTNZ/5hpC9QvmKWdopKw==}
    engines: {node: '>=6.0.0'}

  '@jridgewell/sourcemap-codec@1.5.5':
    resolution: {integrity: sha512-cYQ9310grqxueWbl+WuIUIaiUaDcj7WOq5fVhEljNVgRfOUhY9fy2zTvfoqWsnebh8Sl70VScFbICvJnLKB0Og==}

  '@jridgewell/trace-mapping@0.3.31':
    resolution: {integrity: sha512-zzNR+SdQSDJzc8joaeP8QQoCQr8NuYx2dIIytl1QeBEZHJ9uW6hebsrYgbz8hJwUQao3TWCMtmfV8Nu1twOLAw==}

  '@lezer/common@1.2.3':
    resolution: {integrity: sha512-w7ojc8ejBqr2REPsWxJjrMFsA/ysDCFICn8zEOR9mrqzOu2amhITYuLD8ag6XZf0CFXDrhKqw7+tW8cX66NaDA==}

  '@lezer/common@1.3.0':
    resolution: {integrity: sha512-L9X8uHCYU310o99L3/MpJKYxPzXPOS7S0NmBaM7UO/x2Kb2WbmMLSkfvdr1KxRIFYOpbY0Jhn7CfLSUDzL8arQ==}

  '@lezer/cpp@1.1.3':
    resolution: {integrity: sha512-ykYvuFQKGsRi6IcE+/hCSGUhb/I4WPjd3ELhEblm2wS2cOznDFzO+ubK2c+ioysOnlZ3EduV+MVQFCPzAIoY3w==}

  '@lezer/highlight@1.2.1':
    resolution: {integrity: sha512-Z5duk4RN/3zuVO7Jq0pGLJ3qynpxUVsh7IbUbGj88+uV2ApSAn6kWg2au3iJb+0Zi7kKtqffIESgNcRXWZWmSA==}

  '@lezer/lr@1.4.2':
    resolution: {integrity: sha512-pu0K1jCIdnQ12aWNaAVU5bzi7Bd1w54J3ECgANPmYLtQKP0HBj2cE/5coBD66MT10xbtIuUr7tg0Shbsvk0mDA==}

  '@marijn/find-cluster-break@1.0.2':
    resolution: {integrity: sha512-l0h88YhZFyKdXIFNfSWpyjStDjGHwZ/U7iobcK1cQQD8sejsONdQtTVU+1wVN1PBw40PiiHB1vA5S7VTfQiP9g==}

  '@polka/url@1.0.0-next.29':
    resolution: {integrity: sha512-wwQAWhWSuHaag8c4q/KN/vCoeOJYshAIvMQwD4GpSb3OiZklFfvAgmj0VCBBImRpuF/aFgIRzllXlVX93Jevww==}

  '@rollup/rollup-android-arm-eabi@4.52.5':
    resolution: {integrity: sha512-8c1vW4ocv3UOMp9K+gToY5zL2XiiVw3k7f1ksf4yO1FlDFQ1C2u72iACFnSOceJFsWskc2WZNqeRhFRPzv+wtQ==}
    cpu: [arm]
    os: [android]

  '@rollup/rollup-android-arm64@4.52.5':
    resolution: {integrity: sha512-mQGfsIEFcu21mvqkEKKu2dYmtuSZOBMmAl5CFlPGLY94Vlcm+zWApK7F/eocsNzp8tKmbeBP8yXyAbx0XHsFNA==}
    cpu: [arm64]
    os: [android]

  '@rollup/rollup-darwin-arm64@4.52.5':
    resolution: {integrity: sha512-takF3CR71mCAGA+v794QUZ0b6ZSrgJkArC+gUiG6LB6TQty9T0Mqh3m2ImRBOxS2IeYBo4lKWIieSvnEk2OQWA==}
    cpu: [arm64]
    os: [darwin]

  '@rollup/rollup-darwin-x64@4.52.5':
    resolution: {integrity: sha512-W901Pla8Ya95WpxDn//VF9K9u2JbocwV/v75TE0YIHNTbhqUTv9w4VuQ9MaWlNOkkEfFwkdNhXgcLqPSmHy0fA==}
    cpu: [x64]
    os: [darwin]

  '@rollup/rollup-freebsd-arm64@4.52.5':
    resolution: {integrity: sha512-QofO7i7JycsYOWxe0GFqhLmF6l1TqBswJMvICnRUjqCx8b47MTo46W8AoeQwiokAx3zVryVnxtBMcGcnX12LvA==}
    cpu: [arm64]
    os: [freebsd]

  '@rollup/rollup-freebsd-x64@4.52.5':
    resolution: {integrity: sha512-jr21b/99ew8ujZubPo9skbrItHEIE50WdV86cdSoRkKtmWa+DDr6fu2c/xyRT0F/WazZpam6kk7IHBerSL7LDQ==}
    cpu: [x64]
    os: [freebsd]

  '@rollup/rollup-linux-arm-gnueabihf@4.52.5':
    resolution: {integrity: sha512-PsNAbcyv9CcecAUagQefwX8fQn9LQ4nZkpDboBOttmyffnInRy8R8dSg6hxxl2Re5QhHBf6FYIDhIj5v982ATQ==}
    cpu: [arm]
    os: [linux]

  '@rollup/rollup-linux-arm-musleabihf@4.52.5':
    resolution: {integrity: sha512-Fw4tysRutyQc/wwkmcyoqFtJhh0u31K+Q6jYjeicsGJJ7bbEq8LwPWV/w0cnzOqR2m694/Af6hpFayLJZkG2VQ==}
    cpu: [arm]
    os: [linux]

  '@rollup/rollup-linux-arm64-gnu@4.52.5':
    resolution: {integrity: sha512-a+3wVnAYdQClOTlyapKmyI6BLPAFYs0JM8HRpgYZQO02rMR09ZcV9LbQB+NL6sljzG38869YqThrRnfPMCDtZg==}
    cpu: [arm64]
    os: [linux]

  '@rollup/rollup-linux-arm64-musl@4.52.5':
    resolution: {integrity: sha512-AvttBOMwO9Pcuuf7m9PkC1PUIKsfaAJ4AYhy944qeTJgQOqJYJ9oVl2nYgY7Rk0mkbsuOpCAYSs6wLYB2Xiw0Q==}
    cpu: [arm64]
    os: [linux]

  '@rollup/rollup-linux-loong64-gnu@4.52.5':
    resolution: {integrity: sha512-DkDk8pmXQV2wVrF6oq5tONK6UHLz/XcEVow4JTTerdeV1uqPeHxwcg7aFsfnSm9L+OO8WJsWotKM2JJPMWrQtA==}
    cpu: [loong64]
    os: [linux]

  '@rollup/rollup-linux-ppc64-gnu@4.52.5':
    resolution: {integrity: sha512-W/b9ZN/U9+hPQVvlGwjzi+Wy4xdoH2I8EjaCkMvzpI7wJUs8sWJ03Rq96jRnHkSrcHTpQe8h5Tg3ZzUPGauvAw==}
    cpu: [ppc64]
    os: [linux]

  '@rollup/rollup-linux-riscv64-gnu@4.52.5':
    resolution: {integrity: sha512-sjQLr9BW7R/ZiXnQiWPkErNfLMkkWIoCz7YMn27HldKsADEKa5WYdobaa1hmN6slu9oWQbB6/jFpJ+P2IkVrmw==}
    cpu: [riscv64]
    os: [linux]

  '@rollup/rollup-linux-riscv64-musl@4.52.5':
    resolution: {integrity: sha512-hq3jU/kGyjXWTvAh2awn8oHroCbrPm8JqM7RUpKjalIRWWXE01CQOf/tUNWNHjmbMHg/hmNCwc/Pz3k1T/j/Lg==}
    cpu: [riscv64]
    os: [linux]

  '@rollup/rollup-linux-s390x-gnu@4.52.5':
    resolution: {integrity: sha512-gn8kHOrku8D4NGHMK1Y7NA7INQTRdVOntt1OCYypZPRt6skGbddska44K8iocdpxHTMMNui5oH4elPH4QOLrFQ==}
    cpu: [s390x]
    os: [linux]

  '@rollup/rollup-linux-x64-gnu@4.52.5':
    resolution: {integrity: sha512-hXGLYpdhiNElzN770+H2nlx+jRog8TyynpTVzdlc6bndktjKWyZyiCsuDAlpd+j+W+WNqfcyAWz9HxxIGfZm1Q==}
    cpu: [x64]
    os: [linux]

  '@rollup/rollup-linux-x64-musl@4.52.5':
    resolution: {integrity: sha512-arCGIcuNKjBoKAXD+y7XomR9gY6Mw7HnFBv5Rw7wQRvwYLR7gBAgV7Mb2QTyjXfTveBNFAtPt46/36vV9STLNg==}
    cpu: [x64]
    os: [linux]

  '@rollup/rollup-openharmony-arm64@4.52.5':
    resolution: {integrity: sha512-QoFqB6+/9Rly/RiPjaomPLmR/13cgkIGfA40LHly9zcH1S0bN2HVFYk3a1eAyHQyjs3ZJYlXvIGtcCs5tko9Cw==}
    cpu: [arm64]
    os: [openharmony]

  '@rollup/rollup-win32-arm64-msvc@4.52.5':
    resolution: {integrity: sha512-w0cDWVR6MlTstla1cIfOGyl8+qb93FlAVutcor14Gf5Md5ap5ySfQ7R9S/NjNaMLSFdUnKGEasmVnu3lCMqB7w==}
    cpu: [arm64]
    os: [win32]

  '@rollup/rollup-win32-ia32-msvc@4.52.5':
    resolution: {integrity: sha512-Aufdpzp7DpOTULJCuvzqcItSGDH73pF3ko/f+ckJhxQyHtp67rHw3HMNxoIdDMUITJESNE6a8uh4Lo4SLouOUg==}
    cpu: [ia32]
    os: [win32]

  '@rollup/rollup-win32-x64-gnu@4.52.5':
    resolution: {integrity: sha512-UGBUGPFp1vkj6p8wCRraqNhqwX/4kNQPS57BCFc8wYh0g94iVIW33wJtQAx3G7vrjjNtRaxiMUylM0ktp/TRSQ==}
    cpu: [x64]
    os: [win32]

  '@rollup/rollup-win32-x64-msvc@4.52.5':
    resolution: {integrity: sha512-TAcgQh2sSkykPRWLrdyy2AiceMckNf5loITqXxFI5VuQjS5tSuw3WlwdN8qv8vzjLAUTvYaH/mVjSFpbkFbpTg==}
    cpu: [x64]
    os: [win32]

  '@standard-schema/spec@1.0.0':
    resolution: {integrity: sha512-m2bOd0f2RT9k8QJx1JN85cZYyH1RqFBdlwtkSlf4tBDYLCiiZnv1fIIwacK6cqwXavOydf0NPToMQgpKq+dVlA==}

  '@sveltejs/acorn-typescript@1.0.6':
    resolution: {integrity: sha512-4awhxtMh4cx9blePWl10HRHj8Iivtqj+2QdDCSMDzxG+XKa9+VCNupQuCuvzEhYPzZSrX+0gC+0lHA/0fFKKQQ==}
    peerDependencies:
      acorn: ^8.9.0

  '@sveltejs/acorn-typescript@1.0.7':
    resolution: {integrity: sha512-znp1A/Y1Jj4l/Zy7PX5DZKBE0ZNY+5QBngiE21NJkfSTyzzC5iKNWOtwFXKtIrn7MXEFBck4jD95iBNkGjK92Q==}
    peerDependencies:
      acorn: ^8.9.0

  '@sveltejs/adapter-static@3.0.10':
    resolution: {integrity: sha512-7D9lYFWJmB7zxZyTE/qxjksvMqzMuYrrsyh1f4AlZqeZeACPRySjbC3aFiY55wb1tWUaKOQG9PVbm74JcN2Iew==}
    peerDependencies:
      '@sveltejs/kit': ^2.0.0

  '@sveltejs/kit@2.49.0':
    resolution: {integrity: sha512-oH8tXw7EZnie8FdOWYrF7Yn4IKrqTFHhXvl8YxXxbKwTMcD/5NNCryUSEXRk2ZR4ojnub0P8rNrsVGHXWqIDtA==}
    engines: {node: '>=18.13'}
    hasBin: true
    peerDependencies:
      '@opentelemetry/api': ^1.0.0
      '@sveltejs/vite-plugin-svelte': ^3.0.0 || ^4.0.0-next.1 || ^5.0.0 || ^6.0.0-next.0
      svelte: ^4.0.0 || ^5.0.0-next.0
      vite: ^5.0.3 || ^6.0.0 || ^7.0.0-beta.0
    peerDependenciesMeta:
      '@opentelemetry/api':
        optional: true

  '@sveltejs/vite-plugin-svelte-inspector@4.0.1':
    resolution: {integrity: sha512-J/Nmb2Q2y7mck2hyCX4ckVHcR5tu2J+MtBEQqpDrrgELZ2uvraQcK/ioCV61AqkdXFgriksOKIceDcQmqnGhVw==}
    engines: {node: ^18.0.0 || ^20.0.0 || >=22}
    peerDependencies:
      '@sveltejs/vite-plugin-svelte': ^5.0.0
      svelte: ^5.0.0
      vite: ^6.0.0

  '@sveltejs/vite-plugin-svelte@5.1.1':
    resolution: {integrity: sha512-Y1Cs7hhTc+a5E9Va/xwKlAJoariQyHY+5zBgCZg4PFWNYQ1nMN9sjK1zhw1gK69DuqVP++sht/1GZg1aRwmAXQ==}
    engines: {node: ^18.0.0 || ^20.0.0 || >=22}
    peerDependencies:
      svelte: ^5.0.0
      vite: ^6.0.0

  '@tauri-apps/api@2.9.0':
    resolution: {integrity: sha512-qD5tMjh7utwBk9/5PrTA/aGr3i5QaJ/Mlt7p8NilQ45WgbifUNPyKWsA63iQ8YfQq6R8ajMapU+/Q8nMcPRLNw==}

  '@tauri-apps/cli-darwin-arm64@2.9.4':
    resolution: {integrity: sha512-9rHkMVtbMhe0AliVbrGpzMahOBg3rwV46JYRELxR9SN6iu1dvPOaMaiC4cP6M/aD1424ziXnnMdYU06RAH8oIw==}
    engines: {node: '>= 10'}
    cpu: [arm64]
    os: [darwin]

  '@tauri-apps/cli-darwin-x64@2.9.4':
    resolution: {integrity: sha512-VT9ymNuT06f5TLjCZW2hfSxbVtZDhORk7CDUDYiq5TiSYQdxkl8MVBy0CCFFcOk4QAkUmqmVUA9r3YZ/N/vPRQ==}
    engines: {node: '>= 10'}
    cpu: [x64]
    os: [darwin]

  '@tauri-apps/cli-linux-arm-gnueabihf@2.9.4':
    resolution: {integrity: sha512-tTWkEPig+2z3Rk0zqZYfjUYcgD+aSm72wdrIhdYobxbQZOBw0zfn50YtWv+av7bm0SHvv75f0l7JuwgZM1HFow==}
    engines: {node: '>= 10'}
    cpu: [arm]
    os: [linux]

  '@tauri-apps/cli-linux-arm64-gnu@2.9.4':
    resolution: {integrity: sha512-ql6vJ611qoqRYHxkKPnb2vHa27U+YRKRmIpLMMBeZnfFtZ938eao7402AQCH1mO2+/8ioUhbpy9R/ZcLTXVmkg==}
    engines: {node: '>= 10'}
    cpu: [arm64]
    os: [linux]

  '@tauri-apps/cli-linux-arm64-musl@2.9.4':
    resolution: {integrity: sha512-vg7yNn7ICTi6hRrcA/6ff2UpZQP7un3xe3SEld5QM0prgridbKAiXGaCKr3BnUBx/rGXegQlD/wiLcWdiiraSw==}
    engines: {node: '>= 10'}
    cpu: [arm64]
    os: [linux]

  '@tauri-apps/cli-linux-riscv64-gnu@2.9.4':
    resolution: {integrity: sha512-l8L+3VxNk6yv5T/Z/gv5ysngmIpsai40B9p6NQQyqYqxImqYX37pqREoEBl1YwG7szGnDibpWhidPrWKR59OJA==}
    engines: {node: '>= 10'}
    cpu: [riscv64]
    os: [linux]

  '@tauri-apps/cli-linux-x64-gnu@2.9.4':
    resolution: {integrity: sha512-PepPhCXc/xVvE3foykNho46OmCyx47E/aG676vKTVp+mqin5d+IBqDL6wDKiGNT5OTTxKEyNlCQ81Xs2BQhhqA==}
    engines: {node: '>= 10'}
    cpu: [x64]
    os: [linux]

  '@tauri-apps/cli-linux-x64-musl@2.9.4':
    resolution: {integrity: sha512-zcd1QVffh5tZs1u1SCKUV/V7RRynebgYUNWHuV0FsIF1MjnULUChEXhAhug7usCDq4GZReMJOoXa6rukEozWIw==}
    engines: {node: '>= 10'}
    cpu: [x64]
    os: [linux]

  '@tauri-apps/cli-win32-arm64-msvc@2.9.4':
    resolution: {integrity: sha512-/7ZhnP6PY04bEob23q8MH/EoDISdmR1wuNm0k9d5HV7TDMd2GGCDa8dPXA4vJuglJKXIfXqxFmZ4L+J+MO42+w==}
    engines: {node: '>= 10'}
    cpu: [arm64]
    os: [win32]

  '@tauri-apps/cli-win32-ia32-msvc@2.9.4':
    resolution: {integrity: sha512-1LmAfaC4Cq+3O1Ir1ksdhczhdtFSTIV51tbAGtbV/mr348O+M52A/xwCCXQank0OcdBxy5BctqkMtuZnQvA8uQ==}
    engines: {node: '>= 10'}
    cpu: [ia32]
    os: [win32]

  '@tauri-apps/cli-win32-x64-msvc@2.9.4':
    resolution: {integrity: sha512-EdYd4c9wGvtPB95kqtEyY+bUR+k4kRw3IA30mAQ1jPH6z57AftT8q84qwv0RDp6kkEqOBKxeInKfqi4BESYuqg==}
    engines: {node: '>= 10'}
    cpu: [x64]
    os: [win32]

  '@tauri-apps/cli@2.9.4':
    resolution: {integrity: sha512-pvylWC9QckrOS9ATWXIXcgu7g2hKK5xTL5ZQyZU/U0n9l88SEFGcWgLQNa8WZmd+wWIOWhkxOFcOl3i6ubDNNw==}
    engines: {node: '>= 10'}
    hasBin: true

  '@tauri-apps/plugin-dialog@2.4.2':
    resolution: {integrity: sha512-lNIn5CZuw8WZOn8zHzmFmDSzg5zfohWoa3mdULP0YFh/VogVdMVWZPcWSHlydsiJhRQYaTNSYKN7RmZKE2lCYQ==}

  '@tauri-apps/plugin-opener@2.5.2':
    resolution: {integrity: sha512-ei/yRRoCklWHImwpCcDK3VhNXx+QXM9793aQ64YxpqVF0BDuuIlXhZgiAkc15wnPVav+IbkYhmDJIv5R326Mew==}

  '@types/cookie@0.6.0':
    resolution: {integrity: sha512-4Kh9a6B2bQciAhf7FSuMRRkUWecJgJu9nPnx3yzpsfXX/c50REIqpHY4C82bXP90qrLtXtkDxTZosYO3UpOwlA==}

  '@types/estree@1.0.8':
    resolution: {integrity: sha512-dWHzHa2WqEXI/O1E9OjrocMTKJl2mSrEolh1Iomrv6U+JuNwaHXsXx9bLu5gG7BUWFIN0skIQJQ/L1rIex4X6w==}

  acorn@8.15.0:
    resolution: {integrity: sha512-NZyJarBfL7nWwIq+FDL6Zp/yHEhePMNnnJ0y3qfieCrmNvYct8uvtiV41UvlSe6apAfk0fY1FbWx+NwfmpvtTg==}
    engines: {node: '>=0.4.0'}
    hasBin: true

  aria-query@5.3.2:
    resolution: {integrity: sha512-COROpnaoap1E2F000S62r6A60uHZnmlvomhfyT2DlTcrY1OrBKn2UhH7qn5wTC9zMvD0AY7csdPSNwKP+7WiQw==}
    engines: {node: '>= 0.4'}

  axobject-query@4.1.0:
    resolution: {integrity: sha512-qIj0G9wZbMGNLjLmg1PT6v2mE9AH2zlnADJD/2tC6E00hgmhUOfEB6greHPAfLRSufHqROIUTkw6E+M3lH0PTQ==}
    engines: {node: '>= 0.4'}

  chokidar@4.0.3:
    resolution: {integrity: sha512-Qgzu8kfBvo+cA4962jnP1KkS6Dop5NS6g7R5LFYJr4b8Ub94PPQXUksCw9PvXoeXPRRddRNC5C1JQUR2SMGtnA==}
    engines: {node: '>= 14.16.0'}

  clsx@2.1.1:
    resolution: {integrity: sha512-eYm0QWBtUrBWZWG0d386OGAw16Z995PiOVo2B7bjWSbHedGl5e0ZWaq65kOGgUSNesEIDkB9ISbTg/JK9dhCZA==}
    engines: {node: '>=6'}

  codemirror@6.0.2:
    resolution: {integrity: sha512-VhydHotNW5w1UGK0Qj96BwSk/Zqbp9WbnyK2W/eVMv4QyF41INRGpjUhFJY7/uDNuudSc33a/PKr4iDqRduvHw==}

  cookie@0.6.0:
    resolution: {integrity: sha512-U71cyTamuh1CRNCfpGY6to28lxvNwPG4Guz/EVjgf3Jmzv0vlDp1atT9eS5dDjMYHucpHbWns6Lwf3BKz6svdw==}
    engines: {node: '>= 0.6'}

  crelt@1.0.6:
    resolution: {integrity: sha512-VQ2MBenTq1fWZUH9DJNGti7kKv6EeAuYr3cLwxUWhIu1baTaXh4Ib5W2CqHVqib4/MqbYGJqiL3Zb8GJZr3l4g==}

  debug@4.4.3:
    resolution: {integrity: sha512-RGwwWnwQvkVfavKVt22FGLw+xYSdzARwm0ru6DhTVA3umU5hZc28V3kO4stgYryrTlLpuvgI9GiijltAjNbcqA==}
    engines: {node: '>=6.0'}
    peerDependencies:
      supports-color: '*'
    peerDependenciesMeta:
      supports-color:
        optional: true

  deepmerge@4.3.1:
    resolution: {integrity: sha512-3sUqbMEc77XqpdNO7FRyRog+eW3ph+GYCbj+rK+uYyRMuwsVy0rMiVtPn+QJlKFvWP/1PYpapqYn0Me2knFn+A==}
    engines: {node: '>=0.10.0'}

  devalue@5.5.0:
    resolution: {integrity: sha512-69sM5yrHfFLJt0AZ9QqZXGCPfJ7fQjvpln3Rq5+PS03LD32Ost1Q9N+eEnaQwGRIriKkMImXD56ocjQmfjbV3w==}

  esbuild@0.25.11:
    resolution: {integrity: sha512-KohQwyzrKTQmhXDW1PjCv3Tyspn9n5GcY2RTDqeORIdIJY8yKIF7sTSopFmn/wpMPW4rdPXI0UE5LJLuq3bx0Q==}
    engines: {node: '>=18'}
    hasBin: true

  esm-env@1.2.2:
    resolution: {integrity: sha512-Epxrv+Nr/CaL4ZcFGPJIYLWFom+YeV1DqMLHJoEd9SYRxNbaFruBwfEX/kkHUJf55j2+TUbmDcmuilbP1TmXHA==}

  esrap@2.1.3:
    resolution: {integrity: sha512-T/Dhhv/QH+yYmiaLz9SA3PW+YyenlnRKDNdtlYJrSOBmNsH4nvPux+mTwx7p+wAedlJrGoZtXNI0a0MjQ2QkVg==}

  fdir@6.5.0:
    resolution: {integrity: sha512-tIbYtZbucOs0BRGqPJkshJUYdL+SDH7dVM8gjy+ERp3WAUjLEFJE+02kanyHtwjWOnwrKYBiwAmM0p4kLJAnXg==}
    engines: {node: '>=12.0.0'}
    peerDependencies:
      picomatch: ^3 || ^4
    peerDependenciesMeta:
      picomatch:
        optional: true

  fsevents@2.3.3:
    resolution: {integrity: sha512-5xoDfX+fL7faATnagmWPpbFtwh/R77WmMMqqHGS65C3vvB0YHrgF+B1YmZ3441tMj5n63k0212XNoJwzlhffQw==}
    engines: {node: ^8.16.0 || ^10.6.0 || >=11.0.0}
    os: [darwin]

  is-reference@3.0.3:
    resolution: {integrity: sha512-ixkJoqQvAP88E6wLydLGGqCJsrFUnqoH6HnaczB8XmDH1oaWU+xxdptvikTgaEhtZ53Ky6YXiBuUI2WXLMCwjw==}

  kleur@4.1.5:
    resolution: {integrity: sha512-o+NO+8WrRiQEE4/7nwRJhN1HWpVmJm511pBHUxPLtp0BUISzlBplORYSmTclCnJvQq2tKu/sgl3xVpkc7ZWuQQ==}
    engines: {node: '>=6'}

  locate-character@3.0.0:
    resolution: {integrity: sha512-SW13ws7BjaeJ6p7Q6CO2nchbYEc3X3J6WrmTTDto7yMPqVSZTUyY5Tjbid+Ab8gLnATtygYtiDIJGQRRn2ZOiA==}

  magic-string@0.30.19:
    resolution: {integrity: sha512-2N21sPY9Ws53PZvsEpVtNuSW+ScYbQdp4b9qUaL+9QkHUrGFKo56Lg9Emg5s9V/qrtNBmiR01sYhUOwu3H+VOw==}

  magic-string@0.30.21:
    resolution: {integrity: sha512-vd2F4YUyEXKGcLHoq+TEyCjxueSeHnFxyyjNp80yg0XV4vUhnDer/lvvlqM/arB5bXQN5K2/3oinyCRyx8T2CQ==}

  mri@1.2.0:
    resolution: {integrity: sha512-tzzskb3bG8LvYGFF/mDTpq3jpI6Q9wc3LEmBaghu+DdCssd1FakN7Bc0hVNmEyGq1bq3RgfkCb3cmQLpNPOroA==}
    engines: {node: '>=4'}

  mrmime@2.0.1:
    resolution: {integrity: sha512-Y3wQdFg2Va6etvQ5I82yUhGdsKrcYox6p7FfL1LbK2J4V01F9TGlepTIhnK24t7koZibmg82KGglhA1XK5IsLQ==}
    engines: {node: '>=10'}

  ms@2.1.3:
    resolution: {integrity: sha512-6FlzubTLZG3J2a/NVCAleEhjzq5oxgHyaCU9yYXvcLsvoVaHJq/s5xXI6/XXP6tz7R9xAOtHnSO/tXtF3WRTlA==}

  nanoid@3.3.11:
    resolution: {integrity: sha512-N8SpfPUnUp1bK+PMYW8qSWdl9U+wwNWI4QKxOYDy9JAro3WMX7p2OeVRF9v+347pnakNevPmiHhNmZ2HbFA76w==}
    engines: {node: ^10 || ^12 || ^13.7 || ^14 || >=15.0.1}
    hasBin: true

  picocolors@1.1.1:
    resolution: {integrity: sha512-xceH2snhtb5M9liqDsmEw56le376mTZkEX/jEb/RxNFyegNul7eNslCXP9FDj/Lcu0X8KEyMceP2ntpaHrDEVA==}

  picomatch@4.0.3:
    resolution: {integrity: sha512-5gTmgEY/sqK6gFXLIsQNH19lWb4ebPDLA4SdLP7dsWkIXHWlG66oPuVvXSGFPppYZz8ZDZq0dYYrbHfBCVUb1Q==}
    engines: {node: '>=12'}

  postcss@8.5.6:
    resolution: {integrity: sha512-3Ybi1tAuwAP9s0r1UQ2J4n5Y0G05bJkpUIO0/bI9MhwmD70S5aTWbXGBwxHrelT+XM1k6dM0pk+SwNkpTRN7Pg==}
    engines: {node: ^10 || ^12 || >=14}

  readdirp@4.1.2:
    resolution: {integrity: sha512-GDhwkLfywWL2s6vEjyhri+eXmfH6j1L7JE27WhqLeYzoh/A3DBaYGEj2H/HFZCn/kMfim73FXxEJTw06WtxQwg==}
    engines: {node: '>= 14.18.0'}

  rollup@4.52.5:
    resolution: {integrity: sha512-3GuObel8h7Kqdjt0gxkEzaifHTqLVW56Y/bjN7PSQtkKr0w3V/QYSdt6QWYtd7A1xUtYQigtdUfgj1RvWVtorw==}
    engines: {node: '>=18.0.0', npm: '>=8.0.0'}
    hasBin: true

  sade@1.8.1:
    resolution: {integrity: sha512-xal3CZX1Xlo/k4ApwCFrHVACi9fBqJ7V+mwhBsuf/1IOKbBy098Fex+Wa/5QMubw09pSZ/u8EY8PWgevJsXp1A==}
    engines: {node: '>=6'}

  set-cookie-parser@2.7.2:
    resolution: {integrity: sha512-oeM1lpU/UvhTxw+g3cIfxXHyJRc/uidd3yK1P242gzHds0udQBYzs3y8j4gCCW+ZJ7ad0yctld8RYO+bdurlvw==}

  sirv@3.0.2:
    resolution: {integrity: sha512-2wcC/oGxHis/BoHkkPwldgiPSYcpZK3JU28WoMVv55yHJgcZ8rlXvuG9iZggz+sU1d4bRgIGASwyWqjxu3FM0g==}
    engines: {node: '>=18'}

  source-map-js@1.2.1:
    resolution: {integrity: sha512-UXWMKhLOwVKb728IUtQPXxfYU+usdybtUrK/8uGE8CQMvrhOpwvzDBwj0QhSL7MQc7vIsISBG8VQ8+IDQxpfQA==}
    engines: {node: '>=0.10.0'}

  style-mod@4.1.2:
    resolution: {integrity: sha512-wnD1HyVqpJUI2+eKZ+eo1UwghftP6yuFheBqqe+bWCotBjC2K1YnteJILRMs3SM4V/0dLEW1SC27MWP5y+mwmw==}

  style-mod@4.1.3:
    resolution: {integrity: sha512-i/n8VsZydrugj3Iuzll8+x/00GH2vnYsk1eomD8QiRrSAeW6ItbCQDtfXCeJHd0iwiNagqjQkvpvREEPtW3IoQ==}

  svelte-check@4.3.3:
    resolution: {integrity: sha512-RYP0bEwenDXzfv0P1sKAwjZSlaRyqBn0Fz1TVni58lqyEiqgwztTpmodJrGzP6ZT2aHl4MbTvWP6gbmQ3FOnBg==}
    engines: {node: '>= 18.0.0'}
    hasBin: true
    peerDependencies:
      svelte: ^4.0.0 || ^5.0.0-next.0
      typescript: '>=5.0.0'

  svelte@5.43.14:
    resolution: {integrity: sha512-pHeUrp1A5S6RGaXhJB7PtYjL1VVjbVrJ2EfuAoPu9/1LeoMaJa/pcdCsCSb0gS4eUHAHnhCbUDxORZyvGK6kOQ==}
    engines: {node: '>=18'}

  tinyglobby@0.2.15:
    resolution: {integrity: sha512-j2Zq4NyQYG5XMST4cbs02Ak8iJUdxRM0XI5QyxXuZOzKOINmWurp3smXu3y5wDcJrptwpSjgXHzIQxR0omXljQ==}
    engines: {node: '>=12.0.0'}

  totalist@3.0.1:
    resolution: {integrity: sha512-sf4i37nQ2LBx4m3wB74y+ubopq6W/dIzXg0FDGjsYnZHVa1Da8FH853wlL2gtUhg+xJXjfk3kUZS3BRoQeoQBQ==}
    engines: {node: '>=6'}

  typescript@5.6.3:
    resolution: {integrity: sha512-hjcS1mhfuyi4WW8IWtjP7brDrG2cuDZukyrYrSauoXGNgx0S7zceP07adYkJycEr56BOUTNPzbInooiN3fn1qw==}
    engines: {node: '>=14.17'}
    hasBin: true

  vite@6.4.1:
    resolution: {integrity: sha512-+Oxm7q9hDoLMyJOYfUYBuHQo+dkAloi33apOPP56pzj+vsdJDzr+j1NISE5pyaAuKL4A3UD34qd0lx5+kfKp2g==}
    engines: {node: ^18.0.0 || ^20.0.0 || >=22.0.0}
    hasBin: true
    peerDependencies:
      '@types/node': ^18.0.0 || ^20.0.0 || >=22.0.0
      jiti: '>=1.21.0'
      less: '*'
      lightningcss: ^1.21.0
      sass: '*'
      sass-embedded: '*'
      stylus: '*'
      sugarss: '*'
      terser: ^5.16.0
      tsx: ^4.8.1
      yaml: ^2.4.2
    peerDependenciesMeta:
      '@types/node':
        optional: true
      jiti:
        optional: true
      less:
        optional: true
      lightningcss:
        optional: true
      sass:
        optional: true
      sass-embedded:
        optional: true
      stylus:
        optional: true
      sugarss:
        optional: true
      terser:
        optional: true
      tsx:
        optional: true
      yaml:
        optional: true

  vitefu@1.1.1:
    resolution: {integrity: sha512-B/Fegf3i8zh0yFbpzZ21amWzHmuNlLlmJT6n7bu5e+pCHUKQIfXSYokrqOBGEMMe9UG2sostKQF9mml/vYaWJQ==}
    peerDependencies:
      vite: ^3.0.0 || ^4.0.0 || ^5.0.0 || ^6.0.0 || ^7.0.0-beta.0
    peerDependenciesMeta:
      vite:
        optional: true

  w3c-keyname@2.2.8:
    resolution: {integrity: sha512-dpojBhNsCNN7T82Tm7k26A6G9ML3NkhDsnw9n/eoxSRlVBB4CEtIQ/KTCLI2Fwf3ataSXRhYFkQi3SlnFwPvPQ==}

  zimmerframe@1.1.4:
    resolution: {integrity: sha512-B58NGBEoc8Y9MWWCQGl/gq9xBCe4IiKM0a2x7GZdQKOW5Exr8S1W24J6OgM1njK8xCRGvAJIL/MxXHf6SkmQKQ==}

snapshots:

  '@codemirror/autocomplete@6.19.0':
    dependencies:
      '@codemirror/language': 6.11.3
      '@codemirror/state': 6.5.2
      '@codemirror/view': 6.38.8
      '@lezer/common': 1.3.0

  '@codemirror/commands@6.10.0':
    dependencies:
      '@codemirror/language': 6.11.3
      '@codemirror/state': 6.5.2
      '@codemirror/view': 6.38.8
      '@lezer/common': 1.3.0

  '@codemirror/lang-cpp@6.0.3':
    dependencies:
      '@codemirror/language': 6.11.3
      '@lezer/cpp': 1.1.3

  '@codemirror/language@6.11.3':
    dependencies:
      '@codemirror/state': 6.5.2
      '@codemirror/view': 6.38.8
      '@lezer/common': 1.2.3
      '@lezer/highlight': 1.2.1
      '@lezer/lr': 1.4.2
      style-mod: 4.1.2

  '@codemirror/lint@6.9.0':
    dependencies:
      '@codemirror/state': 6.5.2
      '@codemirror/view': 6.38.8
      crelt: 1.0.6

  '@codemirror/search@6.5.11':
    dependencies:
      '@codemirror/state': 6.5.2
      '@codemirror/view': 6.38.8
      crelt: 1.0.6

  '@codemirror/state@6.5.2':
    dependencies:
      '@marijn/find-cluster-break': 1.0.2

  '@codemirror/theme-one-dark@6.1.3':
    dependencies:
      '@codemirror/language': 6.11.3
      '@codemirror/state': 6.5.2
      '@codemirror/view': 6.38.8
      '@lezer/highlight': 1.2.1

  '@codemirror/view@6.38.8':
    dependencies:
      '@codemirror/state': 6.5.2
      crelt: 1.0.6
      style-mod: 4.1.3
      w3c-keyname: 2.2.8

  '@esbuild/aix-ppc64@0.25.11':
    optional: true

  '@esbuild/android-arm64@0.25.11':
    optional: true

  '@esbuild/android-arm@0.25.11':
    optional: true

  '@esbuild/android-x64@0.25.11':
    optional: true

  '@esbuild/darwin-arm64@0.25.11':
    optional: true

  '@esbuild/darwin-x64@0.25.11':
    optional: true

  '@esbuild/freebsd-arm64@0.25.11':
    optional: true

  '@esbuild/freebsd-x64@0.25.11':
    optional: true

  '@esbuild/linux-arm64@0.25.11':
    optional: true

  '@esbuild/linux-arm@0.25.11':
    optional: true

  '@esbuild/linux-ia32@0.25.11':
    optional: true

  '@esbuild/linux-loong64@0.25.11':
    optional: true

  '@esbuild/linux-mips64el@0.25.11':
    optional: true

  '@esbuild/linux-ppc64@0.25.11':
    optional: true

  '@esbuild/linux-riscv64@0.25.11':
    optional: true

  '@esbuild/linux-s390x@0.25.11':
    optional: true

  '@esbuild/linux-x64@0.25.11':
    optional: true

  '@esbuild/netbsd-arm64@0.25.11':
    optional: true

  '@esbuild/netbsd-x64@0.25.11':
    optional: true

  '@esbuild/openbsd-arm64@0.25.11':
    optional: true

  '@esbuild/openbsd-x64@0.25.11':
    optional: true

  '@esbuild/openharmony-arm64@0.25.11':
    optional: true

  '@esbuild/sunos-x64@0.25.11':
    optional: true

  '@esbuild/win32-arm64@0.25.11':
    optional: true

  '@esbuild/win32-ia32@0.25.11':
    optional: true

  '@esbuild/win32-x64@0.25.11':
    optional: true

  '@jridgewell/gen-mapping@0.3.13':
    dependencies:
      '@jridgewell/sourcemap-codec': 1.5.5
      '@jridgewell/trace-mapping': 0.3.31

  '@jridgewell/remapping@2.3.5':
    dependencies:
      '@jridgewell/gen-mapping': 0.3.13
      '@jridgewell/trace-mapping': 0.3.31

  '@jridgewell/resolve-uri@3.1.2': {}

  '@jridgewell/sourcemap-codec@1.5.5': {}

  '@jridgewell/trace-mapping@0.3.31':
    dependencies:
      '@jridgewell/resolve-uri': 3.1.2
      '@jridgewell/sourcemap-codec': 1.5.5

  '@lezer/common@1.2.3': {}

  '@lezer/common@1.3.0': {}

  '@lezer/cpp@1.1.3':
    dependencies:
      '@lezer/common': 1.3.0
      '@lezer/highlight': 1.2.1
      '@lezer/lr': 1.4.2

  '@lezer/highlight@1.2.1':
    dependencies:
      '@lezer/common': 1.2.3

  '@lezer/lr@1.4.2':
    dependencies:
      '@lezer/common': 1.2.3

  '@marijn/find-cluster-break@1.0.2': {}

  '@polka/url@1.0.0-next.29': {}

  '@rollup/rollup-android-arm-eabi@4.52.5':
    optional: true

  '@rollup/rollup-android-arm64@4.52.5':
    optional: true

  '@rollup/rollup-darwin-arm64@4.52.5':
    optional: true

  '@rollup/rollup-darwin-x64@4.52.5':
    optional: true

  '@rollup/rollup-freebsd-arm64@4.52.5':
    optional: true

  '@rollup/rollup-freebsd-x64@4.52.5':
    optional: true

  '@rollup/rollup-linux-arm-gnueabihf@4.52.5':
    optional: true

  '@rollup/rollup-linux-arm-musleabihf@4.52.5':
    optional: true

  '@rollup/rollup-linux-arm64-gnu@4.52.5':
    optional: true

  '@rollup/rollup-linux-arm64-musl@4.52.5':
    optional: true

  '@rollup/rollup-linux-loong64-gnu@4.52.5':
    optional: true

  '@rollup/rollup-linux-ppc64-gnu@4.52.5':
    optional: true

  '@rollup/rollup-linux-riscv64-gnu@4.52.5':
    optional: true

  '@rollup/rollup-linux-riscv64-musl@4.52.5':
    optional: true

  '@rollup/rollup-linux-s390x-gnu@4.52.5':
    optional: true

  '@rollup/rollup-linux-x64-gnu@4.52.5':
    optional: true

  '@rollup/rollup-linux-x64-musl@4.52.5':
    optional: true

  '@rollup/rollup-openharmony-arm64@4.52.5':
    optional: true

  '@rollup/rollup-win32-arm64-msvc@4.52.5':
    optional: true

  '@rollup/rollup-win32-ia32-msvc@4.52.5':
    optional: true

  '@rollup/rollup-win32-x64-gnu@4.52.5':
    optional: true

  '@rollup/rollup-win32-x64-msvc@4.52.5':
    optional: true

  '@standard-schema/spec@1.0.0': {}

  '@sveltejs/acorn-typescript@1.0.6(acorn@8.15.0)':
    dependencies:
      acorn: 8.15.0

  '@sveltejs/acorn-typescript@1.0.7(acorn@8.15.0)':
    dependencies:
      acorn: 8.15.0

<<<<<<< HEAD
  '@sveltejs/adapter-static@3.0.10(@sveltejs/kit@2.48.4(@sveltejs/vite-plugin-svelte@5.1.1(svelte@5.43.14)(vite@6.4.1))(svelte@5.43.14)(vite@6.4.1))':
    dependencies:
      '@sveltejs/kit': 2.48.4(@sveltejs/vite-plugin-svelte@5.1.1(svelte@5.43.14)(vite@6.4.1))(svelte@5.43.14)(vite@6.4.1)

  '@sveltejs/kit@2.48.4(@sveltejs/vite-plugin-svelte@5.1.1(svelte@5.43.14)(vite@6.4.1))(svelte@5.43.14)(vite@6.4.1)':
    dependencies:
      '@standard-schema/spec': 1.0.0
      '@sveltejs/acorn-typescript': 1.0.6(acorn@8.15.0)
      '@sveltejs/vite-plugin-svelte': 5.1.1(svelte@5.43.14)(vite@6.4.1)
=======
  '@sveltejs/adapter-static@3.0.10(@sveltejs/kit@2.49.0(@sveltejs/vite-plugin-svelte@5.1.1(svelte@5.43.5)(vite@6.4.1))(svelte@5.43.5)(vite@6.4.1))':
    dependencies:
      '@sveltejs/kit': 2.49.0(@sveltejs/vite-plugin-svelte@5.1.1(svelte@5.43.5)(vite@6.4.1))(svelte@5.43.5)(vite@6.4.1)

  '@sveltejs/kit@2.49.0(@sveltejs/vite-plugin-svelte@5.1.1(svelte@5.43.5)(vite@6.4.1))(svelte@5.43.5)(vite@6.4.1)':
    dependencies:
      '@standard-schema/spec': 1.0.0
      '@sveltejs/acorn-typescript': 1.0.7(acorn@8.15.0)
      '@sveltejs/vite-plugin-svelte': 5.1.1(svelte@5.43.5)(vite@6.4.1)
>>>>>>> 9ebc0acd
      '@types/cookie': 0.6.0
      acorn: 8.15.0
      cookie: 0.6.0
      devalue: 5.5.0
      esm-env: 1.2.2
      kleur: 4.1.5
      magic-string: 0.30.21
      mrmime: 2.0.1
      sade: 1.8.1
      set-cookie-parser: 2.7.2
      sirv: 3.0.2
      svelte: 5.43.14
      vite: 6.4.1

  '@sveltejs/vite-plugin-svelte-inspector@4.0.1(@sveltejs/vite-plugin-svelte@5.1.1(svelte@5.43.14)(vite@6.4.1))(svelte@5.43.14)(vite@6.4.1)':
    dependencies:
      '@sveltejs/vite-plugin-svelte': 5.1.1(svelte@5.43.14)(vite@6.4.1)
      debug: 4.4.3
      svelte: 5.43.14
      vite: 6.4.1
    transitivePeerDependencies:
      - supports-color

  '@sveltejs/vite-plugin-svelte@5.1.1(svelte@5.43.14)(vite@6.4.1)':
    dependencies:
      '@sveltejs/vite-plugin-svelte-inspector': 4.0.1(@sveltejs/vite-plugin-svelte@5.1.1(svelte@5.43.14)(vite@6.4.1))(svelte@5.43.14)(vite@6.4.1)
      debug: 4.4.3
      deepmerge: 4.3.1
      kleur: 4.1.5
      magic-string: 0.30.19
      svelte: 5.43.14
      vite: 6.4.1
      vitefu: 1.1.1(vite@6.4.1)
    transitivePeerDependencies:
      - supports-color

  '@tauri-apps/api@2.9.0': {}

  '@tauri-apps/cli-darwin-arm64@2.9.4':
    optional: true

  '@tauri-apps/cli-darwin-x64@2.9.4':
    optional: true

  '@tauri-apps/cli-linux-arm-gnueabihf@2.9.4':
    optional: true

  '@tauri-apps/cli-linux-arm64-gnu@2.9.4':
    optional: true

  '@tauri-apps/cli-linux-arm64-musl@2.9.4':
    optional: true

  '@tauri-apps/cli-linux-riscv64-gnu@2.9.4':
    optional: true

  '@tauri-apps/cli-linux-x64-gnu@2.9.4':
    optional: true

  '@tauri-apps/cli-linux-x64-musl@2.9.4':
    optional: true

  '@tauri-apps/cli-win32-arm64-msvc@2.9.4':
    optional: true

  '@tauri-apps/cli-win32-ia32-msvc@2.9.4':
    optional: true

  '@tauri-apps/cli-win32-x64-msvc@2.9.4':
    optional: true

  '@tauri-apps/cli@2.9.4':
    optionalDependencies:
      '@tauri-apps/cli-darwin-arm64': 2.9.4
      '@tauri-apps/cli-darwin-x64': 2.9.4
      '@tauri-apps/cli-linux-arm-gnueabihf': 2.9.4
      '@tauri-apps/cli-linux-arm64-gnu': 2.9.4
      '@tauri-apps/cli-linux-arm64-musl': 2.9.4
      '@tauri-apps/cli-linux-riscv64-gnu': 2.9.4
      '@tauri-apps/cli-linux-x64-gnu': 2.9.4
      '@tauri-apps/cli-linux-x64-musl': 2.9.4
      '@tauri-apps/cli-win32-arm64-msvc': 2.9.4
      '@tauri-apps/cli-win32-ia32-msvc': 2.9.4
      '@tauri-apps/cli-win32-x64-msvc': 2.9.4

  '@tauri-apps/plugin-dialog@2.4.2':
    dependencies:
      '@tauri-apps/api': 2.9.0

  '@tauri-apps/plugin-opener@2.5.2':
    dependencies:
      '@tauri-apps/api': 2.9.0

  '@types/cookie@0.6.0': {}

  '@types/estree@1.0.8': {}

  acorn@8.15.0: {}

  aria-query@5.3.2: {}

  axobject-query@4.1.0: {}

  chokidar@4.0.3:
    dependencies:
      readdirp: 4.1.2

  clsx@2.1.1: {}

  codemirror@6.0.2:
    dependencies:
      '@codemirror/autocomplete': 6.19.0
      '@codemirror/commands': 6.10.0
      '@codemirror/language': 6.11.3
      '@codemirror/lint': 6.9.0
      '@codemirror/search': 6.5.11
      '@codemirror/state': 6.5.2
      '@codemirror/view': 6.38.8

  cookie@0.6.0: {}

  crelt@1.0.6: {}

  debug@4.4.3:
    dependencies:
      ms: 2.1.3

  deepmerge@4.3.1: {}

  devalue@5.5.0: {}

  esbuild@0.25.11:
    optionalDependencies:
      '@esbuild/aix-ppc64': 0.25.11
      '@esbuild/android-arm': 0.25.11
      '@esbuild/android-arm64': 0.25.11
      '@esbuild/android-x64': 0.25.11
      '@esbuild/darwin-arm64': 0.25.11
      '@esbuild/darwin-x64': 0.25.11
      '@esbuild/freebsd-arm64': 0.25.11
      '@esbuild/freebsd-x64': 0.25.11
      '@esbuild/linux-arm': 0.25.11
      '@esbuild/linux-arm64': 0.25.11
      '@esbuild/linux-ia32': 0.25.11
      '@esbuild/linux-loong64': 0.25.11
      '@esbuild/linux-mips64el': 0.25.11
      '@esbuild/linux-ppc64': 0.25.11
      '@esbuild/linux-riscv64': 0.25.11
      '@esbuild/linux-s390x': 0.25.11
      '@esbuild/linux-x64': 0.25.11
      '@esbuild/netbsd-arm64': 0.25.11
      '@esbuild/netbsd-x64': 0.25.11
      '@esbuild/openbsd-arm64': 0.25.11
      '@esbuild/openbsd-x64': 0.25.11
      '@esbuild/openharmony-arm64': 0.25.11
      '@esbuild/sunos-x64': 0.25.11
      '@esbuild/win32-arm64': 0.25.11
      '@esbuild/win32-ia32': 0.25.11
      '@esbuild/win32-x64': 0.25.11

  esm-env@1.2.2: {}

  esrap@2.1.3:
    dependencies:
      '@jridgewell/sourcemap-codec': 1.5.5

  fdir@6.5.0(picomatch@4.0.3):
    optionalDependencies:
      picomatch: 4.0.3

  fsevents@2.3.3:
    optional: true

  is-reference@3.0.3:
    dependencies:
      '@types/estree': 1.0.8

  kleur@4.1.5: {}

  locate-character@3.0.0: {}

  magic-string@0.30.19:
    dependencies:
      '@jridgewell/sourcemap-codec': 1.5.5

  magic-string@0.30.21:
    dependencies:
      '@jridgewell/sourcemap-codec': 1.5.5

  mri@1.2.0: {}

  mrmime@2.0.1: {}

  ms@2.1.3: {}

  nanoid@3.3.11: {}

  picocolors@1.1.1: {}

  picomatch@4.0.3: {}

  postcss@8.5.6:
    dependencies:
      nanoid: 3.3.11
      picocolors: 1.1.1
      source-map-js: 1.2.1

  readdirp@4.1.2: {}

  rollup@4.52.5:
    dependencies:
      '@types/estree': 1.0.8
    optionalDependencies:
      '@rollup/rollup-android-arm-eabi': 4.52.5
      '@rollup/rollup-android-arm64': 4.52.5
      '@rollup/rollup-darwin-arm64': 4.52.5
      '@rollup/rollup-darwin-x64': 4.52.5
      '@rollup/rollup-freebsd-arm64': 4.52.5
      '@rollup/rollup-freebsd-x64': 4.52.5
      '@rollup/rollup-linux-arm-gnueabihf': 4.52.5
      '@rollup/rollup-linux-arm-musleabihf': 4.52.5
      '@rollup/rollup-linux-arm64-gnu': 4.52.5
      '@rollup/rollup-linux-arm64-musl': 4.52.5
      '@rollup/rollup-linux-loong64-gnu': 4.52.5
      '@rollup/rollup-linux-ppc64-gnu': 4.52.5
      '@rollup/rollup-linux-riscv64-gnu': 4.52.5
      '@rollup/rollup-linux-riscv64-musl': 4.52.5
      '@rollup/rollup-linux-s390x-gnu': 4.52.5
      '@rollup/rollup-linux-x64-gnu': 4.52.5
      '@rollup/rollup-linux-x64-musl': 4.52.5
      '@rollup/rollup-openharmony-arm64': 4.52.5
      '@rollup/rollup-win32-arm64-msvc': 4.52.5
      '@rollup/rollup-win32-ia32-msvc': 4.52.5
      '@rollup/rollup-win32-x64-gnu': 4.52.5
      '@rollup/rollup-win32-x64-msvc': 4.52.5
      fsevents: 2.3.3

  sade@1.8.1:
    dependencies:
      mri: 1.2.0

  set-cookie-parser@2.7.2: {}

  sirv@3.0.2:
    dependencies:
      '@polka/url': 1.0.0-next.29
      mrmime: 2.0.1
      totalist: 3.0.1

  source-map-js@1.2.1: {}

  style-mod@4.1.2: {}

  style-mod@4.1.3: {}

  svelte-check@4.3.3(picomatch@4.0.3)(svelte@5.43.14)(typescript@5.6.3):
    dependencies:
      '@jridgewell/trace-mapping': 0.3.31
      chokidar: 4.0.3
      fdir: 6.5.0(picomatch@4.0.3)
      picocolors: 1.1.1
      sade: 1.8.1
      svelte: 5.43.14
      typescript: 5.6.3
    transitivePeerDependencies:
      - picomatch

  svelte@5.43.14:
    dependencies:
      '@jridgewell/remapping': 2.3.5
      '@jridgewell/sourcemap-codec': 1.5.5
      '@sveltejs/acorn-typescript': 1.0.7(acorn@8.15.0)
      '@types/estree': 1.0.8
      acorn: 8.15.0
      aria-query: 5.3.2
      axobject-query: 4.1.0
      clsx: 2.1.1
      esm-env: 1.2.2
      esrap: 2.1.3
      is-reference: 3.0.3
      locate-character: 3.0.0
      magic-string: 0.30.21
      zimmerframe: 1.1.4

  tinyglobby@0.2.15:
    dependencies:
      fdir: 6.5.0(picomatch@4.0.3)
      picomatch: 4.0.3

  totalist@3.0.1: {}

  typescript@5.6.3: {}

  vite@6.4.1:
    dependencies:
      esbuild: 0.25.11
      fdir: 6.5.0(picomatch@4.0.3)
      picomatch: 4.0.3
      postcss: 8.5.6
      rollup: 4.52.5
      tinyglobby: 0.2.15
    optionalDependencies:
      fsevents: 2.3.3

  vitefu@1.1.1(vite@6.4.1):
    optionalDependencies:
      vite: 6.4.1

  w3c-keyname@2.2.8: {}

  zimmerframe@1.1.4: {}<|MERGE_RESOLUTION|>--- conflicted
+++ resolved
@@ -41,17 +41,10 @@
     devDependencies:
       '@sveltejs/adapter-static':
         specifier: ^3.0.6
-<<<<<<< HEAD
-        version: 3.0.10(@sveltejs/kit@2.48.4(@sveltejs/vite-plugin-svelte@5.1.1(svelte@5.43.14)(vite@6.4.1))(svelte@5.43.14)(vite@6.4.1))
-      '@sveltejs/kit':
-        specifier: ^2.48.4
-        version: 2.48.4(@sveltejs/vite-plugin-svelte@5.1.1(svelte@5.43.14)(vite@6.4.1))(svelte@5.43.14)(vite@6.4.1)
-=======
         version: 3.0.10(@sveltejs/kit@2.49.0(@sveltejs/vite-plugin-svelte@5.1.1(svelte@5.43.5)(vite@6.4.1))(svelte@5.43.5)(vite@6.4.1))
       '@sveltejs/kit':
         specifier: ^2.49.0
         version: 2.49.0(@sveltejs/vite-plugin-svelte@5.1.1(svelte@5.43.5)(vite@6.4.1))(svelte@5.43.5)(vite@6.4.1)
->>>>>>> 9ebc0acd
       '@sveltejs/vite-plugin-svelte':
         specifier: ^5.0.0
         version: 5.1.1(svelte@5.43.14)(vite@6.4.1)
@@ -1014,17 +1007,6 @@
     dependencies:
       acorn: 8.15.0
 
-<<<<<<< HEAD
-  '@sveltejs/adapter-static@3.0.10(@sveltejs/kit@2.48.4(@sveltejs/vite-plugin-svelte@5.1.1(svelte@5.43.14)(vite@6.4.1))(svelte@5.43.14)(vite@6.4.1))':
-    dependencies:
-      '@sveltejs/kit': 2.48.4(@sveltejs/vite-plugin-svelte@5.1.1(svelte@5.43.14)(vite@6.4.1))(svelte@5.43.14)(vite@6.4.1)
-
-  '@sveltejs/kit@2.48.4(@sveltejs/vite-plugin-svelte@5.1.1(svelte@5.43.14)(vite@6.4.1))(svelte@5.43.14)(vite@6.4.1)':
-    dependencies:
-      '@standard-schema/spec': 1.0.0
-      '@sveltejs/acorn-typescript': 1.0.6(acorn@8.15.0)
-      '@sveltejs/vite-plugin-svelte': 5.1.1(svelte@5.43.14)(vite@6.4.1)
-=======
   '@sveltejs/adapter-static@3.0.10(@sveltejs/kit@2.49.0(@sveltejs/vite-plugin-svelte@5.1.1(svelte@5.43.5)(vite@6.4.1))(svelte@5.43.5)(vite@6.4.1))':
     dependencies:
       '@sveltejs/kit': 2.49.0(@sveltejs/vite-plugin-svelte@5.1.1(svelte@5.43.5)(vite@6.4.1))(svelte@5.43.5)(vite@6.4.1)
@@ -1034,7 +1016,6 @@
       '@standard-schema/spec': 1.0.0
       '@sveltejs/acorn-typescript': 1.0.7(acorn@8.15.0)
       '@sveltejs/vite-plugin-svelte': 5.1.1(svelte@5.43.5)(vite@6.4.1)
->>>>>>> 9ebc0acd
       '@types/cookie': 0.6.0
       acorn: 8.15.0
       cookie: 0.6.0
