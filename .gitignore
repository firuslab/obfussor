# Ignore CMake / build outputs and generated Visual Studio files (do NOT commit build/)
/build/
/CMakeFiles/
/CMakeCache.txt
/cmake_install.cmake
/install_manifest.txt
**/*.vcxproj*
**/*.vcxproj.filters
**/*.sln
**/*.user
**/*.tlog
**/*.recipe
**/*.lastbuildstate
**/*.pdb
**/*.obj
**/*.lib
/.vs/
/x64/
/Debug/
/Release/

# CMake stamps and temporary generator artifacts
/CMakeFiles/
/CMakeScripts/

# Python
__pycache__/
.venv/
venv/

# Misc
*.log
.DS_Store

# Compiled output
/dist
/tmp
/out-tsc
/bazel-out

# Node
/node_modules
npm-debug.log
yarn-error.log

# IDEs and editors
.idea/
.project
.classpath
.c9/
*.launch
.settings/
*.sublime-workspace

# Visual Studio Code
.vscode/*
!.vscode/settings.json
!.vscode/tasks.json
!.vscode/launch.json
!.vscode/extensions.json
.history/*

# Miscellaneous
/.angular/cache
.sass-cache/
/connect.lock
/coverage
/libpeerconnection.log
testem.log
/typings

# System files
.DS_Store
Thumbs.db

# Environment
.env*

<<<<<<< HEAD
# Android Gradle intermediates
android/app/build/intermediates/
=======
/build-win/
>>>>>>> 5477ccde
<|MERGE_RESOLUTION|>--- conflicted
+++ resolved
@@ -76,9 +76,6 @@
 # Environment
 .env*
 
-<<<<<<< HEAD
 # Android Gradle intermediates
 android/app/build/intermediates/
-=======
-/build-win/
->>>>>>> 5477ccde
+/build-win/